--- conflicted
+++ resolved
@@ -418,7 +418,6 @@
             {reply, {error, not_stored}, State}
     end;
 
-<<<<<<< HEAD
 handle_call({mark_fetched, _Pid, _Index, _Offset, _Length}, _, State) ->
     %% If we are in endgame mode, requests for a chunk may have been
     %% sent to more than one peer. Return a boolean indicating if the
@@ -510,15 +509,6 @@
         cast(self(), {mark_dropped, Pid, Index, Offset, Length})
     end || {Index, Offset, Length} <- chunk_list(OpenReqs)],
     _ = cast(self(), {demonitor, Pid}),
-=======
-handle_info({'DOWN', _Ref, process, Pid, _Reason}, S) ->
-    {ok, Id} = dict:find(Pid, S#state.torrent_dict),
-    clear_torrent_entries(Id),
-    remove_counts(Id, Pid),
-    ManageDict = dict:erase(Pid, S#state.torrent_dict),
-    {noreply, S#state { torrent_dict = ManageDict }};
-handle_info(_Info, State) ->
->>>>>>> ed5154e2
     {noreply, State}.
 
 %% @private
@@ -533,10 +523,10 @@
 %% Given a tree of a peers currently open requests, return a list of
 %% tuples containing the piece index, offset and length of each request.
 %%
-<<<<<<< HEAD
 -spec chunk_list(gb_tree()) -> [{pos_integer(), pos_integer(), pos_integer()}].
 chunk_list(OpenReqs) ->
     [{I,O,L} || {{I,O},L} <- gb_trees:to_list(OpenReqs)].
+
 
 -ifdef(TEST).
 -define(chunk_server, ?MODULE).
@@ -699,31 +689,3 @@
     ?assertEqual({ok, assigned}, ?chunk_server:request_chunks(14, Has, 1)).
 
 -endif.
-=======
-%% Handle the endgame for a torrent gracefully
-pick_chunks(endgame, {Id, PieceSet, N}) ->
-    Remaining = find_remaining_chunks(Id, PieceSet),
-    Shuffled = etorrent_utils:list_shuffle(Remaining),
-    {endgame, lists:sublist(Shuffled, N)}.
-
--spec pick_chunks_endgame(integer(), gb_set(), integer(), X) -> X | {endgame, [#chunk{}]}.
-pick_chunks_endgame(Id, Set, Remaining, Ret) ->
-    case etorrent_torrent:is_endgame(Id) of
-        false -> Ret; %% No endgame yet
-        true -> pick_chunks(endgame, {Id, Set, Remaining})
-    end.
-
-for_each_chunk(Pid, F) when is_pid(Pid) ->
-    MatchHead = #chunk { idt = {'_', '_', {assigned, Pid}}, _ = '_'},
-    for_each_chunk(MatchHead, F);
-for_each_chunk(MatchHead, F) ->
-    Rows = ets:select(?TAB, [{MatchHead, [], ['$_']}]),
-    lists:foreach(F, Rows),
-    ok.
-
-remove_counts(Id, Pid) ->
-    PNumbers = etorrent_table:histogram(Pid),
-    [etorrent_piece_mgr:decrease_count(Id, PN) || PN <- PNumbers],
-    true = etorrent_table:histogram_delete(Pid).
-
->>>>>>> ed5154e2
