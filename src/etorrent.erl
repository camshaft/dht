--- conflicted
+++ resolved
@@ -34,17 +34,10 @@
 
     lists:foreach(
       fun (R) ->
-<<<<<<< HEAD
           {DaysLeft, {HoursLeft, MinutesLeft, SecondsLeft}} =
-            etorrent_rate:eta(R#torrent.left, DownloadRate),
+	      Eta = etorrent_rate:format_eta(R#torrent.left, DownloadRate),
 	      {value, PL} = etorrent_table:get_torrent(R#torrent.id),
               io:format("~3.B ~11.B ~11.B ~11.B ~11.B ~3.B ~3.B ~7.3f% ETA: ~Bd ~Bh ~Bm ~Bs ~n",
-=======
-	      Eta = etorrent_rate:format_eta(R#torrent.left, DownloadRate),
-              {atomic, [#tracking_map { filename = FN, _=_}]} =
-                  etorrent_tracking_map:select(R#torrent.id),
-              io:format("~3.B ~11.B ~11.B ~11.B ~11.B ~3.B ~3.B ~7.3f% ~s ~n",
->>>>>>> 36682317
                         [R#torrent.id,
                          R#torrent.total,
                          R#torrent.left,
@@ -53,13 +46,8 @@
                          R#torrent.leechers,
                          R#torrent.seeders,
                          percent_complete(R),
-<<<<<<< HEAD
-             DaysLeft, HoursLeft, MinutesLeft, SecondsLeft]),
+			 Eta]),
               io:format("    ~s~n", [proplists:get_value(filename, PL)])
-=======
-			 Eta]),
-              io:format("    ~s~n", [FN])
->>>>>>> 36682317
       end, A),
     io:format("Rate Up/Down: ~8.2f / ~8.2f~n", [UploadRate / 1024.0,
                                                 DownloadRate / 1024.0]).
