%% @author Jesper Louis Andersen <jesper.louis.andersen@gmail.com>
%% @doc Main etorrent supervisor
%% <p>This Supervisor is the top-level supervisor of etorrent. It
%% starts well over 10 processes when it is initially started. It
%% will restart parts of etorrent, should they suddenly die
%% unexpectedly, but it is assumed that many of these processes do not die.</p>
%% @end
-module(etorrent_sup).

-behaviour(supervisor).

-include("supervisor.hrl").
-include("log.hrl").

%% API
-export([start_link/1]).

%% Supervisor callbacks
-export([init/1]).

-define(SERVER, ?MODULE).

%% ====================================================================

%% @doc Start the supervisor
%% @end
-spec start_link([binary()]) -> {ok, pid()} | ignore | {error, term()}.
start_link(PeerId) ->
    supervisor:start_link({local, ?MODULE}, ?MODULE, [PeerId]).


%% ====================================================================

%% @private
init([PeerId]) ->
    ?INFO([etorrent_supervisor_starting, PeerId]),
    Tables       = ?CHILD(etorrent_table),
    Torrent      = ?CHILD(etorrent_torrent),
    Counters     = ?CHILD(etorrent_counters),
    EventManager = ?CHILD(etorrent_event),
    PeerMgr      = ?CHILDP(etorrent_peer_mgr, [PeerId]),
    FastResume   = ?CHILD(etorrent_fast_resume),
    PeerStates   = ?CHILD(etorrent_peer_states),
    PieceManager = ?CHILD(etorrent_piece_mgr),
    ChunkManager = ?CHILD(etorrent_chunk_mgr),
    Choker       = ?CHILDP(etorrent_choker, [PeerId]),
    Listener     = {etorrent_listen_sup,
		    {etorrent_listen_sup, start_link, [PeerId]},
		    permanent, infinity, supervisor, [etorrent_listen_sup]},
    UdpTracking = {udp_tracker_sup,
		   {etorrent_udp_tracker_sup, start_link, []},
		   transient, infinity, supervisor, [etorrent_udp_tracker_sup]},
    TorrentPool = {torrent_pool_sup,
                   {etorrent_torrent_pool, start_link, []},
                   transient, infinity, supervisor, [etorrent_torrent_pool]},
    Ctl          = {etorrent_ctl,
		    {etorrent_ctl, start_link, [PeerId]},
		    permanent, 120*1000, worker, [etorrent_ctl]},
    DirWatcherSup = {dirwatcher_sup,
                  {etorrent_dirwatcher_sup, start_link, []},
                  transient, infinity, supervisor, [etorrent_dirwatcher_sup]},

    % Make the DHT subsystem optional
    DHTSup = case etorrent_config:dht() of
        false -> [];
        true ->
            [{dht_sup,
                {etorrent_dht, start_link, []},
                permanent, infinity, supervisor, [etorrent_dht]}]
    end,

    {ok, {{one_for_all, 3, 60},
          [Tables, Torrent,
           Counters, EventManager, PeerMgr,
<<<<<<< HEAD
           FastResume, RateManager, PieceManager,
           ChunkManager, Choker, Listener,
	   UdpTracking, TorrentPool, Ctl,
=======
           FastResume, PeerStates, PieceManager,
           ChunkManager, Choker, Listener, AcceptorSup,
	   UdpTracking, TorrentPool, TorrentMgr,
>>>>>>> 8403db47
	   DirWatcherSup] ++ DHTSup}}.<|MERGE_RESOLUTION|>--- conflicted
+++ resolved
@@ -72,13 +72,7 @@
     {ok, {{one_for_all, 3, 60},
           [Tables, Torrent,
            Counters, EventManager, PeerMgr,
-<<<<<<< HEAD
-           FastResume, RateManager, PieceManager,
+           FastResume, PeerStates, PieceManager,
            ChunkManager, Choker, Listener,
 	   UdpTracking, TorrentPool, Ctl,
-=======
-           FastResume, PeerStates, PieceManager,
-           ChunkManager, Choker, Listener, AcceptorSup,
-	   UdpTracking, TorrentPool, TorrentMgr,
->>>>>>> 8403db47
 	   DirWatcherSup] ++ DHTSup}}.